--- conflicted
+++ resolved
@@ -47,21 +47,11 @@
     "@vitest/coverage-v8": "4.0.8",
     "ansi-styles": "6.2.3",
     "dprint": "0.50.2",
-<<<<<<< HEAD
-    "lefthook": "2.0.2",
-=======
-    "esbuild": "0.27.0",
     "lefthook": "2.0.3",
->>>>>>> e8c57dcc
     "memory-streams": "0.1.3",
     "oxlint": "1.28.0",
     "rimraf": "6.1.0",
-<<<<<<< HEAD
-    "tsdown": "0.16.1",
-=======
     "tsdown": "0.16.3",
-    "tslib": "2.8.1",
->>>>>>> e8c57dcc
     "typescript": "5.9.3",
     "vitest": "4.0.8"
   },
